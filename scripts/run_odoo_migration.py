--- conflicted
+++ resolved
@@ -1,9 +1,7 @@
 import os
 import sys
-<<<<<<< HEAD
+
 from urllib.parse import urlparse, urlunparse
-=======
->>>>>>> 48cbd005
 
 import psycopg2
 
@@ -53,10 +51,9 @@
         print(f"ERROR: Migration file not found: {MIGRATION_FILE}")
         sys.exit(1)
 
-<<<<<<< HEAD
+
     print("Using Odoo Postgres DSN:", _mask_dsn(ODOO_POSTGRES_DSN))
-=======
->>>>>>> 48cbd005
+
     conn = psycopg2.connect(dsn=ODOO_POSTGRES_DSN)
     try:
         with conn:
@@ -82,11 +79,9 @@
                 if not (has_res_partner and has_crm_lead):
                     print("\n❌ Odoo core tables not found in the target database.")
                     print("   Expected tables: res_partner, crm_lead")
-<<<<<<< HEAD
+
                     print("   Current DSN:", _mask_dsn(ODOO_POSTGRES_DSN))
-=======
-                    print("   Current DSN:", ODOO_POSTGRES_DSN)
->>>>>>> 48cbd005
+
                     print("\nAction needed:")
                     print(
                         " - Point ODOO_POSTGRES_DSN in your .env to the actual Odoo Postgres database."
