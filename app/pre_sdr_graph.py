from __future__ import annotations

import asyncio
import inspect
import logging
import os
import re
from typing import Any, Dict, List, Optional, TypedDict

from langchain_core.messages import AIMessage, BaseMessage, HumanMessage, SystemMessage
from langchain_openai import ChatOpenAI
from langgraph.graph import END, StateGraph
from langgraph.graph.message import add_messages
from pydantic import BaseModel, Field

from app.odoo_store import OdooStore
from src.database import get_pg_pool
from src.enrichment import enrich_company_with_tavily
from src.lead_scoring import lead_scoring_agent
from src.settings import ODOO_POSTGRES_DSN

# ---------- logging ----------
logger = logging.getLogger("presdr")
_level = os.getenv("LOG_LEVEL", "INFO").upper()
if not logger.handlers:
    h = logging.StreamHandler()
    fmt = logging.Formatter(
        "[%(levelname)s] %(asctime)s %(name)s :: %(message)s", "%H:%M:%S"
    )
    h.setFormatter(fmt)
    logger.addHandler(h)
logger.setLevel(_level)

# ---------- DB table names (env-overridable) ----------
COMPANY_TABLE = os.getenv("COMPANY_TABLE", "companies")
LEAD_SCORES_TABLE = os.getenv("LEAD_SCORES_TABLE", "lead_scores")


class PreSDRState(TypedDict, total=False):
    messages: List[BaseMessage]
    icp: Dict[str, Any]
    candidates: List[Dict[str, Any]]
    results: List[Dict[str, Any]]


def _last_text(msgs) -> str:
    if not msgs:
        return ""
    m = msgs[-1]
    if isinstance(m, BaseMessage):
        return m.content or ""
    if isinstance(m, dict):
        return m.get("content") or ""
    return str(m)


def _log_state(prefix: str, state: Dict[str, Any]):
    prev = _last_text(state.get("messages"))
    logger.info("%s last='%s' keys=%s", prefix, prev[:120], list(state.keys()))


def log_node(name: str):
    def deco(fn):
        if inspect.iscoroutinefunction(fn):

            async def aw(state, *a, **kw):
                _log_state(f"▶ {name}", state)
                out = await fn(state, *a, **kw)
                logger.info("✔ %s → keys=%s", name, list(out.keys()))
                return out

            return aw
        else:

            def sw(state, *a, **kw):
                _log_state(f"▶ {name}", state)
                out = fn(state, *a, **kw)
                logger.info("✔ %s → keys=%s", name, list(out.keys()))
                return out

            return sw

    return deco


def _last_is_ai(messages) -> bool:
    if not messages:
        return False
    m = messages[-1]
    if isinstance(m, BaseMessage):
        return isinstance(m, AIMessage)
    if isinstance(m, dict):
        role = (m.get("type") or m.get("role") or "").lower()
        return role in ("ai", "assistant")
    return False


@log_node("icp")
def icp_discovery(state: PreSDRState) -> PreSDRState:
    # If the user already confirmed, don't re-ask; let routing advance.
    if _user_just_confirmed(state):
        state["icp_confirmed"] = True
        return state
    icp = state.get("icp") or {}
    state["icp"] = icp
    text = _last_text(state.get("messages")).lower()

    if "industry" not in icp:
        state["messages"].append(
            AIMessage("Which industries or problem spaces? (e.g., SaaS, Pro Services)")
        )
        icp["industry"] = True
        return state
    if "employees" not in icp:
        state["messages"].append(
            AIMessage("Typical company size? (e.g., 10–200 employees)")
        )
        icp["employees"] = True
        return state
    if "geo" not in icp:
        state["messages"].append(AIMessage("Primary geographies? (SG, SEA, global)"))
        icp["geo"] = True
        return state
    if "signals" not in icp:
        state["messages"].append(
            AIMessage("Buying signals? (hiring, stack, certifications)")
        )
        icp["signals"] = True
        return state

    state["messages"].append(
        AIMessage("Great. Reply **confirm** to save, or tell me what to change.")
    )
    return state


@log_node("confirm")
def icp_confirm(state: PreSDRState) -> PreSDRState:
    state["messages"].append(
        AIMessage(
            "✅ ICP saved. Paste companies (comma-separated), or type **run enrichment**."
        )
    )
    return state


@log_node("candidates")
def parse_candidates(state: PreSDRState) -> PreSDRState:
    last = _last_text(state.get("messages"))
    names = [n.strip() for n in last.split(",") if 1 < len(n.strip()) < 120]
    if names:
        state["candidates"] = [{"name": n} for n in names]
        state["messages"].append(
            AIMessage(f"Got {len(names)} companies. Running Enrichment...")
        )
    else:
        state["messages"].append(
            AIMessage("Please paste a few company names (comma-separated).")
        )
    return state


@log_node("enrich")
async def run_enrichment(state: PreSDRState) -> PreSDRState:
<<<<<<< HEAD
    candidates = state.get("candidates") or []
    if not candidates:
        return state

    pool = await get_pg_pool()
    store = OdooStore()

    async def _enrich_one(c: Dict[str, Any]) -> Dict[str, Any]:
        name = c["name"]
        cid = c.get("id") or await _ensure_company_row(pool, name)
        uen = c.get("uen")
        await enrich_company_with_tavily(cid, name, uen)
        return {"company_id": cid, "name": name, "uen": uen}

    results = await asyncio.gather(*[_enrich_one(c) for c in candidates])
    state["results"] = results

    ids = [r["company_id"] for r in results if r.get("company_id") is not None]
    if not ids:
        return state

    icp = state.get("icp") or {}
    scoring_initial_state = {
=======
    cands = state.get("candidates") or []
    if not cands:
        state["messages"].append(AIMessage("No candidates to enrich."))
        return state

    pool = await get_pg_pool()
    store = OdooStore(ODOO_POSTGRES_DSN)

    # Enrich each candidate and sync to Odoo
    ids: List[int] = []
    enriched: Dict[int, Dict[str, Any]] = {}
    for c in cands:
        name = c.get("name") or ""
        cid = c.get("id") or await _ensure_company_row(pool, name)
        uen = c.get("uen")
        final = await enrich_company_with_tavily(cid, name, uen)
        if not final.get("completed"):
            logger.warning("skipping odoo sync; enrichment incomplete for %s", name)
            continue
        data = final.get("data") or {}
        logger.info("↪ upsert_company %s", name)
        odoo_id = await store.upsert_company(
            name,
            uen,
            industry_norm=data.get("industry_norm"),
            employees_est=data.get("employees_est"),
            revenue_bucket=data.get("revenue_bucket"),
            incorporation_year=data.get("incorporation_year"),
            website_domain=data.get("website_domain"),
        )
        logger.info("✔ upsert_company %s -> %s", name, odoo_id)
        logger.info("↪ merge_company_enrichment %s", odoo_id)
        await store.merge_company_enrichment(odoo_id, data)
        logger.info("✔ merge_company_enrichment %s", odoo_id)
        c.update({"id": cid, "odoo_id": odoo_id})
        ids.append(cid)
        enriched[cid] = {"data": data, "name": name, "odoo_id": odoo_id}

    # Lead scoring across all enriched companies
    scoring_state = {
>>>>>>> f6e27cd4
        "candidate_ids": ids,
        "lead_features": [],
        "lead_scores": [],
        "icp_payload": {
            "employee_range": {
<<<<<<< HEAD
                "min": icp.get("employees_min"),
                "max": icp.get("employees_max"),
            },
            "revenue_bucket": icp.get("revenue_bucket"),
            "incorporation_year": {
                "min": icp.get("year_min"),
                "max": icp.get("year_max"),
            },
        },
    }
    scoring_state = await lead_scoring_agent.ainvoke(scoring_initial_state)
    scores = {s["company_id"]: s for s in scoring_state.get("lead_scores", [])}
    features = {f["company_id"]: f for f in scoring_state.get("lead_features", [])}

    async with pool.acquire() as conn:
        comp_rows = await conn.fetch(
            """
            SELECT company_id, name, uen, industry_norm, employees_est,
                   revenue_bucket, incorporation_year, website_domain
            FROM companies WHERE company_id = ANY($1::int[])
            """,
            ids,
        )
        comps = {r["company_id"]: dict(r) for r in comp_rows}
        email_rows = await conn.fetch(
            "SELECT company_id, email FROM lead_emails WHERE company_id = ANY($1::int[])",
            ids,
        )
        emails: Dict[int, str] = {}
        for row in email_rows:
            cid = row["company_id"]
            emails.setdefault(cid, row["email"])

    for cid in ids:
        comp = comps.get(cid, {})
        if not comp:
            continue
        score = scores.get(cid)
        email = emails.get(cid)
        try:
            odoo_id = await store.upsert_company(
                comp.get("name"),
                comp.get("uen"),
                industry_norm=comp.get("industry_norm"),
                employees_est=comp.get("employees_est"),
                revenue_bucket=comp.get("revenue_bucket"),
                incorporation_year=comp.get("incorporation_year"),
                website_domain=comp.get("website_domain"),
            )
            if email:
                await store.add_contact(odoo_id, email)
            await store.merge_company_enrichment(odoo_id, {})
            if score:
                await store.create_lead_if_high(
                    odoo_id,
                    comp.get("name"),
                    score.get("score"),
                    features.get(cid, {}),
                    score.get("rationale", ""),
                    email,
                )
        except Exception as exc:
            logger.warning("odoo sync failed for company_id=%s: %s", cid, exc)

=======
                "min": (state.get("icp") or {}).get("employees_min"),
                "max": (state.get("icp") or {}).get("employees_max"),
            },
            "revenue_bucket": (state.get("icp") or {}).get("revenue_bucket"),
            "incorporation_year": {
                "min": (state.get("icp") or {}).get("year_min"),
                "max": (state.get("icp") or {}).get("year_max"),
            },
        },
    }
    scoring_state = await lead_scoring_agent.ainvoke(scoring_state)
    features_by_id = {
        f["company_id"]: f for f in scoring_state.get("lead_features") or []
    }
    scores = scoring_state.get("lead_scores") or []

    results: List[Dict[str, Any]] = []
    for sc in scores:
        cid = sc.get("company_id")
        info = enriched.get(cid, {})
        odoo_id = info.get("odoo_id")
        data = info.get("data", {})
        primary_email = None
        emails = data.get("email")
        if isinstance(emails, list) and emails:
            primary_email = emails[0]
        if odoo_id is not None:
            logger.info("↪ create_lead_if_high %s", odoo_id)
            await store.create_lead_if_high(
                odoo_id,
                info.get("name", ""),
                sc.get("score", 0.0),
                features_by_id.get(cid, {}),
                sc.get("rationale", ""),
                primary_email,
            )
            logger.info("✔ create_lead_if_high %s", odoo_id)
        results.append(
            {
                "company_id": cid,
                "name": info.get("name"),
                "score": sc.get("score"),
                "bucket": sc.get("bucket"),
            }
        )

    state["results"] = results
>>>>>>> f6e27cd4
    state["messages"].append(
        AIMessage(f"Enrichment complete for {len(results)} companies.")
    )
    return state


def route(state: PreSDRState) -> str:
    text = _last_text(state.get("messages")).lower()
    if "confirm" in text:
        dest = "confirm"
    elif "run enrichment" in text:
        dest = "enrich"
    elif "," in text or "auto" in text:
        dest = "candidates"
    else:
        dest = "icp"
    logger.info("↪ router -> %s", dest)
    return dest


def build_presdr_graph():
    g = StateGraph(PreSDRState)
    g.add_node("icp", icp_discovery)
    g.add_node("confirm", icp_confirm)
    g.add_node("candidates", parse_candidates)
    g.add_node("enrich", run_enrichment)

    g.set_entry_point("icp")

    # IMPORTANT: these keys must match what route() returns
    g.add_conditional_edges(
        "icp",
        route,
        {
            "confirm": "confirm",
            "enrich": "enrich",
            "candidates": "candidates",
            "icp": "icp",
        },
    )
    g.add_conditional_edges(
        "confirm",
        route,
        {
            "enrich": "enrich",
            "candidates": "candidates",
            "icp": "icp",
        },
    )
    g.add_conditional_edges(
        "candidates",
        route,
        {
            "enrich": "enrich",
            "icp": "icp",
        },
    )
    g.add_edge("enrich", END)
    return g.compile()


# ------------------------------
# New LLM-driven Pre-SDR graph (dynamic Q&A, structured extraction)
# ------------------------------


class GraphState(TypedDict):
    messages: List[BaseMessage]
    icp: Dict[str, Any]
    candidates: List[Dict[str, Any]]
    results: List[Dict[str, Any]]
    confirmed: bool
    icp_confirmed: bool
    ask_counts: Dict[str, int]  # how many times we asked each slot
    scored: List[Dict[str, Any]]


# ------------------------------
# LLMs
# ------------------------------

QUESTION_LLM = ChatOpenAI(model="gpt-4o-mini", temperature=0.2)
EXTRACT_LLM = ChatOpenAI(model="gpt-4o-mini", temperature=0)

# ------------------------------
# Helpers
# ------------------------------


def _to_text(content: Any) -> str:
    """Coerce Chat UI content (string OR list of blocks) into a plain string."""
    if content is None:
        return ""
    if isinstance(content, str):
        return content
    if isinstance(content, list):
        parts = []
        for block in content:
            if isinstance(block, dict):
                if "text" in block and isinstance(block["text"], str):
                    parts.append(block["text"])
                elif "content" in block and isinstance(block.get("content"), str):
                    parts.append(block["content"])
                else:
                    parts.append(str(block))
            else:
                parts.append(str(block))
        return "\n".join(p.strip() for p in parts if p)
    return str(content)


def _last_user_text(state: GraphState) -> str:
    for msg in reversed(state.get("messages") or []):
        if isinstance(msg, HumanMessage):
            return _to_text(msg.content).strip()
    return _to_text((state.get("messages") or [AIMessage("")])[-1].content).strip()


# None/skip/any detector for buying signals
NEG_NONE = {
    "none",
    "no",
    "n/a",
    "na",
    "skip",
    "any",
    "nope",
    "not important",
    "no preference",
    "doesn't matter",
    "dont care",
    "don't care",
    "anything",
    "no specific",
    "no specific signals",
    "no signal",
    "no signals",
}


def _says_none(text: str) -> bool:
    t = text.strip().lower()
    return any(p in t for p in NEG_NONE)


def _user_just_confirmed(state: dict) -> bool:
    msgs = state.get("messages") or []
    for m in reversed(msgs):
        if isinstance(m, HumanMessage):
            txt = (getattr(m, "content", "") or "").strip().lower()
            return txt in {"confirm", "yes", "y", "ok", "okay", "looks good", "lgtm"}
    return False


def _icp_complete(icp: Dict[str, Any]) -> bool:
    has_industries = bool(icp.get("industries"))
    has_employees = bool(icp.get("employees_min") or icp.get("employees_max"))
    has_geos = bool(icp.get("geos"))
    signals_done = bool(icp.get("signals")) or bool(icp.get("signals_done"))
    # Require industries + employees + geos, and either explicit signals or explicit skip (signals_done)
    return has_industries and has_employees and has_geos and signals_done


def _is_company_like(token: str) -> bool:
    """Heuristic to distinguish company names/domains from industries/geos.

    Rules (conservative):
    - Domains (contain a dot) => True
    - Contains company suffix (inc, ltd, corp, llc, pte, plc, gmbh) => True
    - If multi-word: reject if composed only of geo/common words (e.g., "SG and SEA").
      Otherwise require at least one capitalized word (proper noun) to reduce false positives.
    - Single all-lowercase words (e.g., "saas", "fintech") => False
    - Very short tokens (<= 2) => False
    """
    t = (token or "").strip()
    if not t:
        return False
    tl = t.lower()
    if "." in t:
        return True
    # company suffixes
    suffixes = [
        " inc",
        " inc.",
        " ltd",
        " corp",
        " co",
        " llc",
        " pte",
        " plc",
        " gmbh",
        " limited",
        " company",
    ]
    if any(s in tl for s in suffixes):
        return True
    if len(t) <= 2:
        return False
    # Reject single all-lowercase words
    if t.isalpha() and t == t.lower():
        return False
    # Multi-word handling
    if " " in t:
        words = [w for w in re.split(r"\s+", tl) if w]
        geo_words = {
            "sg",
            "singapore",
            "sea",
            "apac",
            "emea",
            "global",
            "us",
            "usa",
            "europe",
            "uk",
            "india",
            "na",
            "latam",
            "southeast",
            "asia",
            "north",
            "south",
            "america",
        }
        connectors = {"and", "&", "/", "-", "or", "the", "of"}
        if all((w in geo_words) or (w in connectors) for w in words):
            return False
        # Require at least one capitalized word (proper noun) to count as company-like
        caps = any(part and part[0].isupper() for part in t.split())
        return caps
    # Mixed-case single word, likely a proper noun (company)
    return any(ch.isupper() for ch in t)


def _parse_company_list(text: str) -> List[str]:
    raw = re.split(r"[,|\n]+", text or "")
    names = [n.strip() for n in raw if n and n.strip()]
    names = [
        n for n in names if n.lower() not in {"start", "confirm", "run enrichment"}
    ]
    # Keep only tokens that look like companies/domains
    names = [n for n in names if _is_company_like(n)]
    return names


# ------------------------------
# Structured extraction
# ------------------------------


class ICPUpdate(BaseModel):
    industries: List[str] = Field(default_factory=list)
    employees_min: Optional[int] = Field(default=None)
    employees_max: Optional[int] = Field(default=None)
    # New: revenue bucket and incorporation year range
    revenue_bucket: Optional[str] = Field(
        default=None, description="small|medium|large"
    )
    year_min: Optional[int] = Field(default=None)
    year_max: Optional[int] = Field(default=None)
    geos: List[str] = Field(default_factory=list)
    signals: List[str] = Field(default_factory=list)
    confirm: bool = Field(default=False)
    pasted_companies: List[str] = Field(default_factory=list)
    signals_done: bool = Field(
        default=False,
        description="True if user said skip/none/any for buying signals",
    )


EXTRACT_SYS = SystemMessage(
    content=(
        "You extract ICP details from user messages.\n"
        "Return JSON ONLY with industries (list[str]), employees_min/max (ints if present), "
        "revenue_bucket (one of 'small','medium','large' if present), year_min/year_max (ints for incorporation year range if present), "
        "geos (list[str]), signals (list[str]), confirm (bool), pasted_companies (list[str]), and signals_done (bool).\n"
        "If the user indicates no preference for buying signals (e.g., 'none', 'any', 'skip'), "
        "set signals_done=true and signals=[]. If the user pasted company names (comma or newline separated), "
        "put them into pasted_companies."
    )
)


async def extract_update_from_text(text: str) -> ICPUpdate:
    structured = EXTRACT_LLM.with_structured_output(ICPUpdate)
    return await structured.ainvoke([EXTRACT_SYS, HumanMessage(text)])


# ------------------------------
# Dynamic question generation
# ------------------------------

QUESTION_SYS = SystemMessage(
    content=(
        "You are an expert SDR assistant. Ask exactly ONE short question at a time to help define an Ideal Customer Profile (ICP). "
        "Keep it brief, concrete, and practical. If ICP looks complete, ask the user to confirm or adjust."
    )
)


def _fmt_icp(icp: Dict[str, Any]) -> str:
    inds = ", ".join(icp.get("industries") or []) or "Any"
    emp_min = icp.get("employees_min")
    emp_max = icp.get("employees_max")
    if emp_min and emp_max:
        emp = f"{emp_min}–{emp_max}"
    elif emp_min:
        emp = f"{emp_min}+"
    elif emp_max:
        emp = f"up to {emp_max}"
    else:
        emp = "Any"
    geos = ", ".join(icp.get("geos") or []) or "Any"
    rev = icp.get("revenue_bucket") or "Any"
    y_min = icp.get("year_min")
    y_max = icp.get("year_max")
    if y_min and y_max:
        years = f"{y_min}–{y_max}"
    elif y_min:
        years = f"{y_min}+"
    elif y_max:
        years = f"up to {y_max}"
    else:
        years = "Any"
    sigs_list = icp.get("signals") or []
    if not sigs_list and icp.get("signals_done"):
        sigs = "None specified"
    else:
        sigs = ", ".join(sigs_list) or "None specified"
    return "\n".join(
        [
            f"- Industries: {inds}",
            f"- Employees: {emp}",
            f"- Revenue: {rev}",
            f"- Inc. Years: {years}",
            f"- Geos: {geos}",
            f"- Signals: {sigs}",
        ]
    )


def next_icp_question(icp: Dict[str, Any]) -> tuple[str, str]:
    order: List[str] = []
    if not icp.get("industries"):
        order.append("industries")
    if not (icp.get("employees_min") or icp.get("employees_max")):
        order.append("employees")
    if not icp.get("revenue_bucket"):
        order.append("revenue")
    if not (icp.get("year_min") or icp.get("year_max")):
        order.append("inc_year")
    if not icp.get("geos"):
        order.append("geos")
    if not icp.get("signals") and not icp.get("signals_done", False):
        order.append("signals")

    if not order:
        summary = _fmt_icp(icp)
        return (
            f"Does ICPs look right? Type **confirm** to enrichment.\n\n{summary}",
            "confirm",
        )

    focus = order[0]
    prompts = {
        "industries": "Which industries or problem spaces should we target? (e.g., SaaS, logistics, fintech)",
        "employees": "What's the typical employee range? (e.g., 10–200)",
        "revenue": "Preferred revenue bucket? (small / medium / large)",
        "inc_year": "Incorporation year range? (e.g., 2015–2024)",
        "geos": "Which geographies or markets? (e.g., SG, SEA, global)",
        "signals": "What specific buying signals are you looking for (e.g., hiring for data roles, ISO 27001, AWS partner)?",
    }
    return (prompts[focus], focus)


# ------------------------------
# Persistence helpers
# ------------------------------


async def _ensure_company_row(pool, name: str) -> int:
    """
    Find an existing company row by name and return its primary key.
    Supports schemas where the PK column is either `company_id` or `id`.
    As a last resort, attempts to insert a minimal row and return the new id.
    """
    async with pool.acquire() as conn:
        # 1) Try company_id first (most common in this repo)
        row = await conn.fetchrow(
            "SELECT company_id FROM companies WHERE name = $1",
            name,
        )
        if row and "company_id" in row:
            return int(row["company_id"])  # type: ignore[index]

        # 2) Try id as fallback
        row = await conn.fetchrow("SELECT id FROM companies WHERE name = $1", name)
        if row and "id" in row:
            return int(row["id"])  # type: ignore[index]

        # 3) Insert minimal row; prefer returning company_id if present
        # Try RETURNING company_id
        try:
            row = await conn.fetchrow(
                "INSERT INTO companies(name) VALUES ($1) RETURNING company_id",
                name,
            )
            if row and "company_id" in row:
                return int(row["company_id"])  # type: ignore[index]
        except Exception:
            pass
        # Try RETURNING id
        try:
            row = await conn.fetchrow(
                "INSERT INTO companies(name) VALUES ($1) RETURNING id",
                name,
            )
            if row and "id" in row:
                return int(row["id"])  # type: ignore[index]
        except Exception:
            pass

        # 4) As a final fallback (schemas without defaults), synthesize a new company_id
        #    WARNING: This is best-effort and not concurrency-safe, but unblocks local flows.
        try:
            # Determine next id value from max(company_id)
            row = await conn.fetchrow(
                "SELECT COALESCE(MAX(company_id), 0) + 1 AS nid FROM companies"
            )
            nid = int(row["nid"]) if row and "nid" in row else None  # type: ignore[index]
            if nid is not None:
                await conn.execute(
                    "INSERT INTO companies(company_id, name) VALUES ($1, $2)",
                    nid,
                    name,
                )
                return nid
        except Exception:
            pass

        raise RuntimeError("Could not create or locate a company row for enrichment")


async def _default_candidates(
    pool, icp: Dict[str, Any], limit: int = 20
) -> List[Dict[str, Any]]:
    """
    Pull candidates from companies using basic ICP filters:
    - industry (industry_norm ILIKE)
    - employees_min/max (employees_est range)
    - geos (hq_country/hq_city ILIKE any)
    Falls back gracefully if filters are missing.
    """
    icp = icp or {}
    # Normalize industries; accept multiple. Use exact match on industry_norm (case-insensitive).
    industries_param: List[str] = []
    # Back-compat: allow single 'industry' or list 'industries'
    industry_single = icp.get("industry")
    if isinstance(industry_single, str) and industry_single.strip():
        industries_param.append(industry_single.strip().lower())
    inds = icp.get("industries") or []
    if isinstance(inds, list):
        industries_param.extend(
            [s.strip().lower() for s in inds if isinstance(s, str) and s.strip()]
        )
    # Dedupe
    industries_param = sorted(set(industries_param))
    emp_min = icp.get("employees_min")
    emp_max = icp.get("employees_max")
    rev_bucket = (
        (icp.get("revenue_bucket") or "").strip().lower()
        if isinstance(icp.get("revenue_bucket"), str)
        else None
    )
    y_min = icp.get("year_min")
    y_max = icp.get("year_max")
    geos = icp.get("geos") or []

    base_select = f"""
        SELECT
            c.company_id AS id,
            c.name,
            c.website_domain AS domain,
            c.industry_norm AS industry,
            c.employees_est AS employee_count,
            c.company_size,
            c.hq_city,
            c.hq_country,
            c.linkedin_url
        FROM public.{COMPANY_TABLE} c
    """

    clauses: List[str] = []
    params: List[Any] = []

    if industries_param:
        # Exact equality against normalized industry names
        clauses.append(f"LOWER(c.industry_norm) = ANY(${len(params)+1})")
        params.append(industries_param)
    if isinstance(emp_min, int):
        clauses.append(f"c.employees_est >= ${len(params)+1}")
        params.append(emp_min)
    if isinstance(emp_max, int):
        clauses.append(f"c.employees_est <= ${len(params)+1}")
        params.append(emp_max)
    if rev_bucket in ("small", "medium", "large"):
        clauses.append(f"LOWER(c.revenue_bucket) = ${len(params)+1}")
        params.append(rev_bucket)
    if isinstance(y_min, int):
        clauses.append(f"c.incorporation_year >= ${len(params)+1}")
        params.append(y_min)
    if isinstance(y_max, int):
        clauses.append(f"c.incorporation_year <= ${len(params)+1}")
        params.append(y_max)
    if isinstance(geos, list) and geos:
        # Build an OR group for geos across hq_country/hq_city
        geo_like_params = []
        geo_subclauses = []
        for g in geos:
            if not isinstance(g, str) or not g.strip():
                continue
            like_val = f"%{g.strip()}%"
            # country match
            geo_subclauses.append(
                f"c.hq_country ILIKE ${len(params)+len(geo_like_params)+1}"
            )
            geo_like_params.append(like_val)
            # city match
            geo_subclauses.append(
                f"c.hq_city ILIKE ${len(params)+len(geo_like_params)+1}"
            )
            geo_like_params.append(like_val)
        if geo_subclauses:
            clauses.append("(" + " OR ".join(geo_subclauses) + ")")
            params.extend(geo_like_params)

    where_clause = ("WHERE " + " AND ".join(clauses)) if clauses else ""
    order_by = "ORDER BY c.employees_est DESC NULLS LAST, c.name ASC"

    sql = f"""
        {base_select}
        {where_clause}
        {order_by}
        LIMIT ${len(params)+1}
    """
    params.append(limit)

    async def _run_query(p, q):
        async with pool.acquire() as _conn:
            return await _conn.fetch(q, *p)

    # Pass 1: strict (all available filters)
    rows = await _run_query(params, sql)
    if not rows:
        # Pass 2: relax employees + geo filters, but NEVER drop industry if provided
        r_clauses: List[str] = []
        r_params: List[Any] = []
        if industries_param:
            r_clauses.append(f"LOWER(c.industry_norm) = ANY(${len(r_params)+1})")
            r_params.append(industries_param)
        r_where = ("WHERE " + " AND ".join(r_clauses)) if r_clauses else ""
        r_sql = f"{base_select} {r_where} {order_by} LIMIT ${len(r_params)+1}"
        r_params.append(limit)
        rows = await _run_query(r_params, r_sql)
        if not rows:
            # Pass 3: only if no industry given, show something to unblock the user
            if not industries_param:
                any_sql = f"{base_select} {order_by} LIMIT $1"
                rows = await _run_query([limit], any_sql)

    out: List[Dict[str, Any]] = []
    for r in rows:
        d = dict(r)
        d["name"] = d.get("name") or (d.get("domain") or "Unknown")
        out.append(d)
    return out


# ------------------------------
# LangGraph nodes
# ------------------------------


async def icp_node(state: GraphState) -> GraphState:
    # If the user already confirmed, don't speak again; allow router to branch to confirm.
    if _user_just_confirmed(state):
        state["icp_confirmed"] = True
        return state

    text = _last_user_text(state)

    # 1) Extract structured update
    update = await extract_update_from_text(text)

    icp = dict(state.get("icp") or {})

    # 2) Merge extractor output into ICP
    if update.industries:
        icp["industries"] = sorted(
            set([s.strip() for s in update.industries if s.strip()])
        )
    if update.employees_min is not None:
        icp["employees_min"] = update.employees_min
    if update.employees_max is not None:
        icp["employees_max"] = update.employees_max
    # New: revenue_bucket and incorporation year
    if getattr(update, "revenue_bucket", None):
        # normalize to lowercase canonical values if possible
        rb = (update.revenue_bucket or "").strip().lower()
        if rb in ("small", "medium", "large"):
            icp["revenue_bucket"] = rb
    if getattr(update, "year_min", None) is not None:
        icp["year_min"] = update.year_min
    if getattr(update, "year_max", None) is not None:
        icp["year_max"] = update.year_max
    if update.geos:
        icp["geos"] = sorted(set([s.strip() for s in update.geos if s.strip()]))
    if update.signals:
        icp["signals"] = sorted(set([s.strip() for s in update.signals if s.strip()]))

    # 3) Treat explicit “none/skip/any” as signals_done
    if _says_none(text) or getattr(update, "signals_done", False):
        icp["signals"] = []
        icp["signals_done"] = True

    new_msgs: List[BaseMessage] = []

    # If user pasted companies, preserve previous behavior
    if update.pasted_companies:
        state["candidates"] = [{"name": n} for n in update.pasted_companies]
        new_msgs.append(
            AIMessage(
                content=f"Got {len(update.pasted_companies)} companies. Type **run enrichment** to start."
            )
        )

    # 4) Back-off: if we already asked about 'signals' once and still don't have them, stop asking
    ask_counts = dict(state.get("ask_counts") or {})
    q, focus = next_icp_question(icp)
    if (
        focus == "signals"
        and ask_counts.get("signals", 0) >= 1
        and not icp.get("signals")
    ):
        icp["signals_done"] = True
        q, focus = next_icp_question(icp)

    ask_counts[focus] = ask_counts.get(focus, 0) + 1
    state["ask_counts"] = ask_counts

    new_msgs.append(AIMessage(content=q))

    state["icp"] = icp
    state["messages"] = add_messages(state.get("messages") or [], new_msgs)
    return state


async def candidates_node(state: GraphState) -> GraphState:
    if not state.get("candidates"):
        pool = await get_pg_pool()
        cand = await _default_candidates(pool, state.get("icp") or {}, limit=20)
        state["candidates"] = cand

    n = len(state["candidates"]) if state.get("candidates") else 0
    state["messages"] = add_messages(
        state.get("messages") or [],
        [AIMessage(content=f"Got {n} companies. Started Enrichment. Please wait...")],
    )
    return state


async def confirm_node(state: GraphState) -> GraphState:
    state["confirmed"] = True
    state["messages"] = add_messages(
        state.get("messages") or [],
        [
            AIMessage(
                content="✅ ICP saved. Paste companies (comma-separated), or type **run enrichment**."
            )
        ],
    )
    return state


async def enrich_node(state: GraphState) -> GraphState:
    text = _last_user_text(state)
    if not state.get("candidates"):
        pasted = _parse_company_list(text)
        if pasted:
            state["candidates"] = [{"name": n} for n in pasted]
        else:
            # If user requested enrichment without pasting names, use ICP-derived suggestions
            try:
                pool = await get_pg_pool()
                cand = await _default_candidates(pool, state.get("icp") or {}, limit=20)
                state["candidates"] = cand
            except Exception as _e:
                # Fall-through to user prompt below
                pass

    candidates = state.get("candidates") or []
    if not candidates:
        # Offer clear next steps when no candidates could be found
        state["messages"] = add_messages(
            state.get("messages") or [],
            [
                AIMessage(
                    content=(
                        "I couldn't find any companies for this ICP. "
                        "Try relaxing employee/geography filters, or paste a few company names (comma-separated)."
                    )
                )
            ],
        )
        return state

    pool = await get_pg_pool()

    async def _enrich_one(c: Dict[str, Any]) -> Dict[str, Any]:
        name = c["name"]
        cid = c.get("id") or await _ensure_company_row(pool, name)
        uen = c.get("uen")
        final_state = await enrich_company_with_tavily(cid, name, uen)
        completed = (
            bool(final_state.get("completed"))
            if isinstance(final_state, dict)
            else False
        )
        return {"company_id": cid, "name": name, "uen": uen, "completed": completed}

    results = await asyncio.gather(*[_enrich_one(c) for c in candidates])
    all_done = all(bool(r.get("completed")) for r in results) if results else False
    state["results"] = results
    state["enrichment_completed"] = all_done

    if all_done:
        state["messages"] = add_messages(
            state.get("messages") or [],
            [AIMessage(content=f"Enrichment complete for {len(results)} companies.")],
        )
        # Trigger lead scoring pipeline and persist scores for UI consumption
        try:
            ids = [
                r.get("company_id") for r in results if r.get("company_id") is not None
            ]
            if ids:
                scoring_initial_state = {
                    "candidate_ids": ids,
                    "lead_features": [],
                    "lead_scores": [],
                    "icp_payload": {
                        "employee_range": {
                            "min": (state.get("icp") or {}).get("employees_min"),
                            "max": (state.get("icp") or {}).get("employees_max"),
                        },
                        # New: pass-through revenue_bucket and incorporation_year
                        "revenue_bucket": (state.get("icp") or {}).get(
                            "revenue_bucket"
                        ),
                        "incorporation_year": {
                            "min": (state.get("icp") or {}).get("year_min"),
                            "max": (state.get("icp") or {}).get("year_max"),
                        },
                    },
                }
                await lead_scoring_agent.ainvoke(scoring_initial_state)
                # Immediately render scores into chat for better UX
                state = await score_node(state)
        except Exception as _score_exc:
            logger.warning("lead scoring failed: %s", _score_exc)
    else:
        done = sum(1 for r in results if r.get("completed"))
        total = len(results)
        state["messages"] = add_messages(
            state.get("messages") or [],
            [
                AIMessage(
                    content=f"Enrichment finished with issues ({done}/{total} completed). I’ll wait to score until all complete."
                )
            ],
        )
    return state


def _fmt_table(rows: List[Dict[str, Any]]) -> str:
    if not rows:
        return "No candidates found."
    headers = ["Name", "Domain", "Industry", "Employees", "Score", "Bucket"]
    md = [
        "| " + " | ".join(headers) + " |",
        "|" + "|".join(["---"] * len(headers)) + "|",
    ]
    for r in rows:
        md.append(
            "| "
            + " | ".join(
                [
                    str(r.get("name", "")),
                    str(r.get("domain", "")),
                    str(r.get("industry", "")),
                    str(r.get("employee_count", "")),
                    str(r.get("lead_score", "")),
                    str(r.get("lead_bucket", "")),
                ]
            )
            + " |"
        )
    return "\n".join(md)


async def score_node(state: GraphState) -> GraphState:
    pool = await get_pg_pool()
    cands = state.get("candidates") or []
    ids = [c.get("id") for c in cands if c.get("id") is not None]

    if not ids:
        table = _fmt_table([])
        state["messages"] = add_messages(
            state.get("messages") or [],
            [AIMessage(content=f"Here are your leads:\n\n{table}")],
        )
        return state

    async with pool.acquire() as conn:
        # 1) Fetch latest scores for the candidate IDs
        score_rows = await conn.fetch(
            f"""
            SELECT company_id, score, bucket, rationale
            FROM public.{LEAD_SCORES_TABLE}
            WHERE company_id = ANY($1::int[])
            """,
            ids,
        )
        by_score = {r["company_id"]: dict(r) for r in score_rows}

        # 2) Fetch fresh company fields to display up-to-date values
        comp_rows = await conn.fetch(
            """
            SELECT company_id, name, website_domain, industry_norm, employees_est
            FROM public.companies
            WHERE company_id = ANY($1::int[])
            """,
            ids,
        )
        by_comp = {r["company_id"]: dict(r) for r in comp_rows}

    # 3) Merge fresh company data with scores, preserving candidate order
    scored: List[Dict[str, Any]] = []
    for c in cands:
        cid = c.get("id")
        comp = by_comp.get(cid, {})
        sc = by_score.get(cid)
        # Build row with refreshed fields; fallback to existing candidate values if missing
        row: Dict[str, Any] = {
            "id": cid,
            "name": comp.get("name") or c.get("name"),
            "domain": comp.get("website_domain") or c.get("domain"),
            "industry": comp.get("industry_norm") or c.get("industry"),
            "employee_count": (
                comp.get("employees_est")
                if comp.get("employees_est") is not None
                else c.get("employee_count")
            ),
        }
        if sc:
            row["lead_score"] = sc.get("score")
            row["lead_bucket"] = sc.get("bucket")
            row["lead_rationale"] = sc.get("rationale")
        scored.append(row)

    state["scored"] = scored
    table = _fmt_table(scored)
    state["messages"] = add_messages(
        state.get("messages") or [],
        [AIMessage(content=f"Here are your leads:\n\n{table}")],
    )
    return state


# ------------------------------
# Router
# ------------------------------


def router(state: GraphState) -> str:
    msgs = state.get("messages") or []
    icp = state.get("icp") or {}

    text = _last_user_text(state).lower()

    # 1) Pipeline progression (allow auto-scoring even if assistant spoke last)
    has_candidates = bool(state.get("candidates"))
    has_results = bool(state.get("results"))
    has_scored = bool(state.get("scored"))
    enrichment_completed = bool(state.get("enrichment_completed"))

    if has_candidates and not has_results:
        logger.info("router -> enrich (have candidates, no enrichment)")
        return "enrich"
    if has_results and enrichment_completed and not has_scored:
        logger.info("router -> score (have enrichment, no scores, all completed)")
        return "score"
    if has_results and not enrichment_completed:
        logger.info("router -> end (enrichment not fully completed)")
        return "end"

    # 2) If assistant spoke last and no pending work, wait for user input
    if _last_is_ai(msgs):
        logger.info("router -> end (assistant last, waiting on user)")
        return "end"

    # 3) Fast-path: user requested enrichment
    if "run enrichment" in text:
        if state.get("candidates"):
            logger.info("router -> enrich (user requested enrichment)")
            return "enrich"
        logger.info("router -> candidates (prepare candidates before enrichment)")
        return "candidates"

    # 4) If user pasted an explicit company list, jump to candidates
    # Avoid misclassifying comma-separated industry/geo lists as companies.
    pasted = _parse_company_list(text)
    # Only jump early if at least one looks like a domain or multi-word name
    if pasted and any(("." in n) or (" " in n) for n in pasted):
        logger.info("router -> candidates (explicit company list)")
        return "candidates"

    # 5) User said confirm: proceed forward once (avoid loops)
    if _user_just_confirmed(state):
        # If we already derived candidates, move ahead to enrichment; else collect candidates first.
        if state.get("candidates"):
            logger.info("router -> enrich (user confirmed ICP; have candidates)")
            return "enrich"
        logger.info("router -> candidates (user confirmed ICP)")
        return "candidates"

    # 6) If ICP is not complete yet, continue ICP Q&A
    if not _icp_complete(icp):
        logger.info("router -> icp (need more ICP)")
        return "icp"

    # 7) Default
    logger.info("router -> icp (default)")
    return "icp"


def router_entry(state: GraphState) -> GraphState:
    """No-op node so we can attach conditional edges to a central router hub."""
    return state


# ------------------------------
# Graph builder
# ------------------------------


def build_graph():
    g = StateGraph(GraphState)
    # Central router node (no-op) to hub all control flow
    g.add_node("router", router_entry)
    g.add_node("icp", icp_node)
    g.add_node("candidates", candidates_node)
    g.add_node("confirm", confirm_node)
    g.add_node("enrich", enrich_node)
    g.add_node("score", score_node)
    # Central router: every node returns here so we can advance the workflow
    mapping = {
        "icp": "icp",
        "candidates": "candidates",
        "confirm": "confirm",
        "enrich": "enrich",
        "score": "score",
        "end": END,
    }
    # Start in the router so we always decide the right first step
    g.set_entry_point("router")
    g.add_conditional_edges("router", router, mapping)
    # Every worker node loops back to the router
    for node in ("icp", "candidates", "confirm", "enrich", "score"):
        g.add_edge(node, "router")
    return g.compile()


GRAPH = build_graph()<|MERGE_RESOLUTION|>--- conflicted
+++ resolved
@@ -162,7 +162,6 @@
 
 @log_node("enrich")
 async def run_enrichment(state: PreSDRState) -> PreSDRState:
-<<<<<<< HEAD
     candidates = state.get("candidates") or []
     if not candidates:
         return state
@@ -186,54 +185,13 @@
 
     icp = state.get("icp") or {}
     scoring_initial_state = {
-=======
-    cands = state.get("candidates") or []
-    if not cands:
-        state["messages"].append(AIMessage("No candidates to enrich."))
-        return state
-
-    pool = await get_pg_pool()
-    store = OdooStore(ODOO_POSTGRES_DSN)
-
-    # Enrich each candidate and sync to Odoo
-    ids: List[int] = []
-    enriched: Dict[int, Dict[str, Any]] = {}
-    for c in cands:
-        name = c.get("name") or ""
-        cid = c.get("id") or await _ensure_company_row(pool, name)
-        uen = c.get("uen")
-        final = await enrich_company_with_tavily(cid, name, uen)
-        if not final.get("completed"):
-            logger.warning("skipping odoo sync; enrichment incomplete for %s", name)
-            continue
-        data = final.get("data") or {}
-        logger.info("↪ upsert_company %s", name)
-        odoo_id = await store.upsert_company(
-            name,
-            uen,
-            industry_norm=data.get("industry_norm"),
-            employees_est=data.get("employees_est"),
-            revenue_bucket=data.get("revenue_bucket"),
-            incorporation_year=data.get("incorporation_year"),
-            website_domain=data.get("website_domain"),
-        )
-        logger.info("✔ upsert_company %s -> %s", name, odoo_id)
-        logger.info("↪ merge_company_enrichment %s", odoo_id)
-        await store.merge_company_enrichment(odoo_id, data)
-        logger.info("✔ merge_company_enrichment %s", odoo_id)
-        c.update({"id": cid, "odoo_id": odoo_id})
-        ids.append(cid)
-        enriched[cid] = {"data": data, "name": name, "odoo_id": odoo_id}
-
-    # Lead scoring across all enriched companies
-    scoring_state = {
->>>>>>> f6e27cd4
+
         "candidate_ids": ids,
         "lead_features": [],
         "lead_scores": [],
         "icp_payload": {
             "employee_range": {
-<<<<<<< HEAD
+
                 "min": icp.get("employees_min"),
                 "max": icp.get("employees_max"),
             },
@@ -298,55 +256,8 @@
         except Exception as exc:
             logger.warning("odoo sync failed for company_id=%s: %s", cid, exc)
 
-=======
-                "min": (state.get("icp") or {}).get("employees_min"),
-                "max": (state.get("icp") or {}).get("employees_max"),
-            },
-            "revenue_bucket": (state.get("icp") or {}).get("revenue_bucket"),
-            "incorporation_year": {
-                "min": (state.get("icp") or {}).get("year_min"),
-                "max": (state.get("icp") or {}).get("year_max"),
-            },
-        },
-    }
-    scoring_state = await lead_scoring_agent.ainvoke(scoring_state)
-    features_by_id = {
-        f["company_id"]: f for f in scoring_state.get("lead_features") or []
-    }
-    scores = scoring_state.get("lead_scores") or []
-
-    results: List[Dict[str, Any]] = []
-    for sc in scores:
-        cid = sc.get("company_id")
-        info = enriched.get(cid, {})
-        odoo_id = info.get("odoo_id")
-        data = info.get("data", {})
-        primary_email = None
-        emails = data.get("email")
-        if isinstance(emails, list) and emails:
-            primary_email = emails[0]
-        if odoo_id is not None:
-            logger.info("↪ create_lead_if_high %s", odoo_id)
-            await store.create_lead_if_high(
-                odoo_id,
-                info.get("name", ""),
-                sc.get("score", 0.0),
-                features_by_id.get(cid, {}),
-                sc.get("rationale", ""),
-                primary_email,
-            )
-            logger.info("✔ create_lead_if_high %s", odoo_id)
-        results.append(
-            {
-                "company_id": cid,
-                "name": info.get("name"),
-                "score": sc.get("score"),
-                "bucket": sc.get("bucket"),
-            }
-        )
-
-    state["results"] = results
->>>>>>> f6e27cd4
+
+ 
     state["messages"].append(
         AIMessage(f"Enrichment complete for {len(results)} companies.")
     )
